--- conflicted
+++ resolved
@@ -297,34 +297,14 @@
 	var configSource clusterconfig.ConfigSource
 	// For backwards compatibility, use file as config source by default
 	if c.EnableDynamicConfig {
-<<<<<<< HEAD
-		cfgSource, err = clusterconfig.NewAPIConfigSource(adminClientFactory)
-	} else {
-		cfgSource, err = clusterconfig.NewStaticSource(c.ClusterConfig)
-	}
-	if err != nil {
-		return err
-	}
-	defer cfgSource.Stop()
-=======
 		configSource, err = clusterconfig.NewAPIConfigSource(adminClientFactory)
-		if err != nil {
-			return err
-		}
 	} else {
 		configSource, err = clusterconfig.NewStaticSource(c.ClusterConfig)
-		if err != nil {
-			return err
-		}
-	}
-	defer func() {
-		if configSource != nil {
-			if err := configSource.Stop(); err != nil {
-				logrus.WithError(err).Warn("Failed to stop config source")
-			}
-		}
-	}()
->>>>>>> e17bd8b2
+	}
+	if err != nil {
+		return err
+	}
+	defer configSource.Stop()
 
 	if !stringslice.Contains(c.DisableComponents, constant.APIConfigComponentName) {
 		apiConfigSaver, err := controller.NewManifestsSaver("api-config", c.K0sVars.DataDir)
