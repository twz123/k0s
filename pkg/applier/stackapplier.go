/*
Copyright 2022 k0s authors

Licensed under the Apache License, Version 2.0 (the "License");
you may not use this file except in compliance with the License.
You may obtain a copy of the License at

    http://www.apache.org/licenses/LICENSE-2.0

Unless required by applicable law or agreed to in writing, software
distributed under the License is distributed on an "AS IS" BASIS,
WITHOUT WARRANTIES OR CONDITIONS OF ANY KIND, either express or implied.
See the License for the specific language governing permissions and
limitations under the License.
*/
package applier

import (
	"context"
	"time"

	"k8s.io/client-go/util/retry"

	"github.com/k0sproject/k0s/pkg/debounce"
	"github.com/k0sproject/k0s/pkg/kubernetes"
	"github.com/sirupsen/logrus"
	"gopkg.in/fsnotify.v1"
)

// StackApplier handles each directory as a Stack and watches for changes
type StackApplier struct {
	Path string

	fsWatcher *fsnotify.Watcher
	applier   Applier
	log       *logrus.Entry
	done      chan bool
}

// NewStackApplier crates new stack applier to manage a stack
func NewStackApplier(path string, kubeClientFactory kubernetes.ClientFactoryInterface) (*StackApplier, error) {
	watcher, err := fsnotify.NewWatcher()
	if err != nil {
		return nil, err
	}
	err = watcher.Add(path)
	if err != nil {
		return nil, err
	}
	applier := NewApplier(path, kubeClientFactory)
	log := logrus.WithField("component", "applier-"+applier.Name)
	log.WithField("path", path).Debug("created stack applier")

	return &StackApplier{
		Path:      path,
		fsWatcher: watcher,
		applier:   applier,
		log:       log,
		done:      make(chan bool, 1),
	}, nil
}

// Start both the initial apply and also the watch for a single stack
<<<<<<< HEAD
func (s *StackApplier) Start() error {
	debouncer := debounce.New(1*time.Second, s.fsWatcher.Events, func(arg fsnotify.Event) {
=======
func (s *StackApplier) Start(ctx context.Context) error {
	debouncer := debounce.New(ctx, 1*time.Second, s.fsWatcher.Events, func(arg fsnotify.Event) {
>>>>>>> 84806a64
		s.log.Debug("debouncer triggering, applying...")
		err := retry.OnError(retry.DefaultRetry, func(err error) bool {
			return true
		}, func() error {
			return s.applier.Apply(ctx)
		})
		if err != nil {
			s.log.Warnf("failed to apply manifests: %s", err.Error())
		}
	})
	defer debouncer.Stop()
	go debouncer.Start()

	// apply all changes on start
	s.fsWatcher.Events <- fsnotify.Event{}

	<-s.done

	return nil
}

// Stop stops the stack applier and removes the stack
func (s *StackApplier) Stop() error {
	s.log.WithField("stack", s.Path).Info("stopping and deleting stack")
	s.done <- true
	close(s.done)

	return nil
}

// DeleteStack deletes the associated stack
func (s *StackApplier) DeleteStack(ctx context.Context) error {
	return s.applier.Delete(ctx)
}

// Health-check interface
func (s *StackApplier) Healthy() error { return nil }<|MERGE_RESOLUTION|>--- conflicted
+++ resolved
@@ -61,13 +61,8 @@
 }
 
 // Start both the initial apply and also the watch for a single stack
-<<<<<<< HEAD
-func (s *StackApplier) Start() error {
-	debouncer := debounce.New(1*time.Second, s.fsWatcher.Events, func(arg fsnotify.Event) {
-=======
 func (s *StackApplier) Start(ctx context.Context) error {
 	debouncer := debounce.New(ctx, 1*time.Second, s.fsWatcher.Events, func(arg fsnotify.Event) {
->>>>>>> 84806a64
 		s.log.Debug("debouncer triggering, applying...")
 		err := retry.OnError(retry.DefaultRetry, func(err error) bool {
 			return true
